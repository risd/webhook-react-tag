--- conflicted
+++ resolved
@@ -1,10 +1,6 @@
 {
   "name": "@risd/webhook-react-tag",
-<<<<<<< HEAD
-  "version": "1.0.1",
-=======
   "version": "3.0.0",
->>>>>>> cdd1927a
   "description": "Render a react component from within webhook using swig templates.",
   "main": "index.js",
   "scripts": {
